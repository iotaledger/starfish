--- conflicted
+++ resolved
@@ -1,17 +1,12 @@
 #!/bin/bash
 # Parameters
 NUM_VALIDATORS=${NUM_VALIDATORS:-10} #With N physical cores, it is recommended to have less than N validators
-<<<<<<< HEAD
 DESIRED_TPS=${DESIRED_TPS:-120000}
+STARFISH=1 #enable starfish (1) or mysticeti (0)
 NUM_BYZANTINE_NODES=${NUM_BYZANTINE_NODES:-1} # Number of Byzantine nodes (must be < NUM_VALIDATORS / 3)
 BYZANTINE_STRATEGY=${BYZANTINE_STRATEGY:-equivocating-two-chains} #possible values
 # "honest" | "timeout-leader" | "leader-withholding"| "equivocating-chains" |
 # "equivocating-two-chains" |"chain-bomb"| "equivocating-chains-bomb"
-=======
-STARFISH=1 #enable starfish (1) or mysticeti (0)
-DESIRED_TPS=${DESIRED_TPS:-10000}
-BYZANTINE_STRATEGY=${BYZANTINE_STRATEGY:-honest} #possible "honest" | "delayed" | "equivocate" | "timeout"
->>>>>>> 083ee83f
 REMOVE_VOLUMES=0 # remove Grafana and Prometheus data volumes "0" | "1"
 
 
@@ -103,15 +98,9 @@
   export RUST_BACKTRACE=1 RUST_LOG=warn,mysticeti_core::block_manager=trace,mysticeti_core::block_handler=trace,mysticeti_core::consensus=trace,mysticeti_core::net_sync=DEBUG,mysticeti_core::core=DEBUG,mysticeti_core::synchronizer=DEBUG,mysticeti_core::transactions_generator=DEBUG,mysticeti_core::validator=trace,mysticeti_core::network=trace,mysticeti_core::block_store=trace
   SESSION_NAME="validator_$i"
   LOG_FILE="validator_${i}.log.ansi"
-<<<<<<< HEAD
   if [[ $i -lt $NUM_BYZANTINE_NODES ]]; then
     echo -e "${GREEN}Starting ${YELLOW}$BYZANTINE_STRATEGY ${GREEN}validator ${YELLOW}$i${RESET} with load 0..."
-    tmux new -d -s "$SESSION_NAME" "cargo run --release --bin mysticeti -- dry-run --committee-size $NUM_VALIDATORS --load $TPS_PER_VALIDATOR --mimic-extra-latency --byzantine-strategy $BYZANTINE_STRATEGY --authority $i 2>&1 | tee $LOG_FILE"
-=======
-  if [[ $i -eq 0 ]]; then
-    echo -e "${GREEN}Starting ${YELLOW}$BYZANTINE_STRATEGY ${GREEN}validator ${YELLOW}$i${RESET} with load $TPS_PER_VALIDATOR..."
     tmux new -d -s "$SESSION_NAME" "cargo run --release --bin mysticeti -- dry-run --committee-size $NUM_VALIDATORS --load $TPS_PER_VALIDATOR --mimic-extra-latency --byzantine-strategy $BYZANTINE_STRATEGY --authority $i $STARFISH_FLAG 2>&1 | tee $LOG_FILE"
->>>>>>> 083ee83f
   else
     echo -e "${GREEN}Starting honest validator ${YELLOW}$i${RESET} with load $TPS_PER_VALIDATOR..."
     tmux new -d -s "$SESSION_NAME" "cargo run --release --bin mysticeti -- dry-run --committee-size $NUM_VALIDATORS --load $TPS_PER_VALIDATOR --mimic-extra-latency --authority $i $STARFISH_FLAG 2>&1 | tee $LOG_FILE"
