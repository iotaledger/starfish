// Copyright (c) Mysten Labs, Inc.
// SPDX-License-Identifier: Apache-2.0

use std::{collections::HashMap, sync::Arc, time::Duration};
use std::cmp::max;
use futures::future::join_all;
use rand::{seq::SliceRandom, thread_rng};
use tokio::select;
use tokio::sync::mpsc;
use tokio::sync::mpsc::Sender;

use crate::block_store::ByzantineStrategy;
use crate::consensus::universal_committer::UniversalCommitter;
use crate::{
    block_handler::BlockHandler,
    metrics::Metrics,
    net_sync::{self, NetworkSyncerInner},
    network::NetworkMessage,
    runtime,
    runtime::{sleep, Handle, JoinHandle},
    syncer::CommitObserver,
    types::{AuthorityIndex, BlockReference, RoundNumber},
};
use crate::committee::{QuorumThreshold, StakeAggregator};
use crate::consensus::linearizer::CommittedSubDag;
use crate::metrics::UtilizationTimerVecExt;

// TODO: A central controller will eventually dynamically update these parameters.
#[derive(Clone)]
pub struct SynchronizerParameters {
    /// The number of own blocks to send in a single batch.
    pub batch_own_block_size: usize,
    /// The number of other blocks to send in a single batch.
    pub batch_other_block_size: usize,
    /// The sampling precision with which to re-evaluate the sync strategy.
    pub sample_precision: Duration,
}

impl Default for SynchronizerParameters {
    fn default() -> Self {
        Self {
            batch_own_block_size: 8,
            batch_other_block_size: 128,
            sample_precision: Duration::from_millis(600),
        }
    }
}

pub struct BlockDisseminator<H: BlockHandler, C: CommitObserver> {
    to_whom_authority_index: AuthorityIndex,
    /// The sender to the network.
    sender: mpsc::Sender<NetworkMessage>,
    /// Universal Committer. This is needed for Byzantine nodes to control when to send the blocks
    universal_committer: UniversalCommitter,
    /// The inner state of the network syncer.
    inner: Arc<NetworkSyncerInner<H, C>>,
    /// The handle of the task disseminating our own blocks.
    own_blocks: Option<JoinHandle<Option<()>>>,
    /// The handle of the task disseminating all unknown blocks.
    push_blocks: Option<JoinHandle<Option<()>>>,
    /// The handle of the task disseminating all unknown blocks.
    response_push_blocks: Option<JoinHandle<Option<()>>>,
    /// The handles of tasks disseminating other nodes' blocks.
    other_blocks: Vec<JoinHandle<Option<()>>>,
    /// The parameters of the synchronizer.
    parameters: SynchronizerParameters,
    /// Metrics.
    metrics: Arc<Metrics>,
}

pub struct DataRequestor<H: BlockHandler, C: CommitObserver> {
    to_whom_authority_index: AuthorityIndex,
    /// The sender to the network.
    sender: mpsc::Sender<NetworkMessage>,
    inner: Arc<NetworkSyncerInner<H, C>>,
    /// The handle of the task disseminating our own blocks.
    data_requestor: Option<JoinHandle<Option<()>>>,
    parameters: SynchronizerParameters,
    /// Metrics.
    metrics: Arc<Metrics>,
}

impl<H, C> DataRequestor<H, C>
where
    H: BlockHandler + 'static,
    C: CommitObserver + 'static,
{
    pub fn new(
        to_whom_authority_index: AuthorityIndex,
        sender: mpsc::Sender<NetworkMessage>,
        inner: Arc<NetworkSyncerInner<H, C>>,
        parameters: SynchronizerParameters,
        metrics: Arc<Metrics>,
    ) -> Self {
        Self {
            to_whom_authority_index,
            sender,
            inner,
            data_requestor: None,
            parameters,
            metrics,
        }
    }

    pub async fn shutdown(mut self) {
        let mut waiters = Vec::with_capacity(1);
        if let Some(handle) = self.data_requestor.take() {
            handle.abort();
            waiters.push(handle);
        }
        join_all(waiters).await;
    }

    pub async fn start(mut self) {
        if let Some(existing) = self.data_requestor.take() {
            existing.abort();
            existing.await.ok();
        }
        let handle = Handle::current().spawn(Self::request_missing_data_blocks(
            self.to_whom_authority_index,
            self.sender.clone(),
            self.inner.clone(),
        ));
        self.data_requestor = Some(handle);
    }

    async fn request_missing_data_blocks(peer: AuthorityIndex, to: Sender<NetworkMessage>, inner: Arc<NetworkSyncerInner<H, C>>) -> Option<()>
    {
        let own_id = inner.block_store.get_own_authority_index();
        let leader_timeout = Duration::from_secs(1);
        loop {
            runtime::sleep(leader_timeout);
            let committed_dags: Vec<(CommittedSubDag, Vec<StakeAggregator<QuorumThreshold>>)> = inner.block_store.read_pending_unavailable();
            let mut to_request = Vec::new();
            for commit in &committed_dags {
                for (i, block) in commit.0.blocks.iter().enumerate() {
                    let mut aggregator = commit.1[i].clone();
                    if aggregator.votes.insert(own_id) {
                        if !aggregator.votes.insert(peer) {
                            to_request.push(block.reference().clone());
                        }
                    }
                }
            }
            if to_request.len() > 0 {
                tracing::debug!("Data from blocks {to_request:?} is requested from {peer:?}");
                to.send(NetworkMessage::RequestData(to_request)).await.ok()?;
            }
        }
    }
}

impl<H, C> BlockDisseminator<H, C>
where
    H: BlockHandler + 'static,
    C: CommitObserver + 'static,
{
    pub fn new(
        to_whom_authority_index: AuthorityIndex,
        sender: mpsc::Sender<NetworkMessage>,
        universal_committer: UniversalCommitter,
        inner: Arc<NetworkSyncerInner<H, C>>,
        parameters: SynchronizerParameters,
        metrics: Arc<Metrics>,
    ) -> Self {
        Self {
            to_whom_authority_index,
            sender,
            universal_committer,
            inner,
            own_blocks: None,
            push_blocks: None,
            response_push_blocks: None,
            other_blocks: Vec::new(),
            parameters,
            metrics,
        }
    }

    pub async fn shutdown(mut self) {
        let mut waiters = Vec::with_capacity(1 + self.other_blocks.len());
        if let Some(handle) = self.own_blocks.take() {
            handle.abort();
            waiters.push(handle);
        }
        if let Some(handle) = self.push_blocks.take() {
            handle.abort();
            waiters.push(handle);
        }
        if let Some(handle) = self.response_push_blocks.take(){
            handle.abort();
            waiters.push(handle);
        }
        for handle in self.other_blocks {
            handle.abort();
            waiters.push(handle);
        }
        join_all(waiters).await;
    }

    pub async fn push_block_history(
        &mut self,
        peer: AuthorityIndex,
        block_reference: BlockReference,
<<<<<<< HEAD
    )  -> Option<()>{
        let own_index = self.inner.block_store.get_own_authority_index();
        let batch_own_block_size = self.parameters.batch_own_block_size;
        let batch_other_block_size =  self.parameters.batch_other_block_size;
        let blocks = self.inner
            .block_store
            .get_unknown_past_cone(peer, block_reference, batch_own_block_size, batch_other_block_size);
        for block in &blocks {
            self.inner
                .block_store
                .update_known_by_authority(block.reference().clone(), peer);
=======
    ) {
        if let Some(existing) = self.response_push_blocks.take() {
            existing.abort();
            existing.await.ok();
>>>>>>> 88281c8d
        }

        let handle = Handle::current().spawn(Self::response_push_blocks(
            block_reference,
            self.inner.clone(),
            self.sender.clone(),
            self.to_whom_authority_index,
            self.parameters.clone(),
        ));
        self.response_push_blocks = Some(handle);
    }


    pub async fn send_blocks(
        &mut self,
        peer: AuthorityIndex,
        block_references: Vec<BlockReference>,
    )  -> Option<()>{
        let own_index = self.inner.block_store.get_own_authority_index();
        let batch_own_block_size = self.parameters.batch_own_block_size;
        let batch_other_block_size =  self.parameters.batch_other_block_size;
        let mut blocks = Vec::new();
        let mut own_block_counter = 0;
        let mut other_block_counter = 0;
        for block_reference in block_references {
            let block = self.inner
                .block_store
                .get_storage_block(block_reference);
            if block.is_some() {
                let block = block.expect("Should be some");
                if block.author() == own_index {
                    own_block_counter += 1;
                } else {
                    other_block_counter += 1;
                }
                if own_block_counter >= batch_own_block_size && other_block_counter >= batch_other_block_size {
                    break;
                }
                if own_block_counter >= batch_own_block_size {
                    continue;
                }
                if other_block_counter >= batch_other_block_size {
                    continue;
                }
                blocks.push(block);
            }
        }
        tracing::debug!("Requested blocks with missing data to be sent from {own_index:?} to {peer:?} are {blocks:?}");
        self.sender.send(NetworkMessage::Batch(blocks)).await.ok()?;
        Some(())
    }

    pub async fn disseminate_only_own_blocks(&mut self, round: RoundNumber) {
        if let Some(existing) = self.own_blocks.take() {
            existing.abort();
            existing.await.ok();
        }

        let handle = Handle::current().spawn(Self::stream_only_own_blocks(
            self.universal_committer.clone(),
            self.to_whom_authority_index,
            self.sender.clone(),
            self.inner.clone(),
            round,
            self.parameters.clone(),
        ));
        self.own_blocks = Some(handle);
    }

    #[allow(unused)]
    pub async fn disseminate_all_blocks_push(&mut self) {
        if let Some(existing) = self.push_blocks.take() {
            existing.abort();
            existing.await.ok();
        }

        let handle = Handle::current().spawn(Self::disseminate_own_blocks_and_encoded_past_blocks(
            self.to_whom_authority_index,
            self.sender.clone(),
            self.inner.clone(),
            self.parameters.clone(),
            self.metrics.clone(),
        ));
        self.push_blocks = Some(handle);
    }

    async fn response_push_blocks(
        block_reference: BlockReference,
        inner: Arc<NetworkSyncerInner<H, C>>,
        to: Sender<NetworkMessage>,
        peer: AuthorityIndex,
        synchronizer_parameters: SynchronizerParameters,
    ) -> Option<()>{
        let leader_timeout = Duration::from_millis(600);
        loop {
            let own_index = inner.block_store.get_own_authority_index();
            let batch_own_block_size = synchronizer_parameters.batch_own_block_size;
            let batch_other_block_size = synchronizer_parameters.batch_other_block_size;
            let blocks = inner
                .block_store
                .get_unknown_past_cone(peer, block_reference, batch_own_block_size, batch_other_block_size);
            for block in &blocks {
                inner
                    .block_store
                    .update_known_by_authority(block.reference().clone(), peer);
            }
            tracing::debug!("Blocks to be sent from {own_index:?} to {peer:?} are {blocks:?}");
            if blocks.len() > 0 {
                to.send(NetworkMessage::Batch(blocks)).await.ok()?;
            } else {
                break;
            }
            let _sleep = runtime::sleep(leader_timeout).await;
        }
        Some(())
    }

    async fn stream_only_own_blocks(
        universal_committer: UniversalCommitter,
        to_whom_authority_index: AuthorityIndex,
        to: Sender<NetworkMessage>,
        inner: Arc<NetworkSyncerInner<H, C>>,
        mut round: RoundNumber,
        synchronizer_parameters: SynchronizerParameters,
    ) -> Option<()> {
        let batch_own_block_size = synchronizer_parameters.batch_own_block_size;
        let byzantine_strategy = inner.block_store.byzantine_strategy.clone();
        let own_authority_index = inner.block_store.get_own_authority_index();
        let mut current_round = inner
            .block_store
            .last_own_block_ref()
            .unwrap_or_default()
            .round();
        let leader_timeout = Duration::from_secs(1);
        loop {
            let notified = inner.notify.notified();
            match byzantine_strategy {
                // Don't send your leader block for at least timeout
                Some(ByzantineStrategy::TimeoutLeader) => {
                    let leaders_current_round = universal_committer.get_leaders(current_round);
                    if leaders_current_round.contains(&own_authority_index) {
                        let _sleep = runtime::sleep(leader_timeout).await;
                    }
                    sending_batch_own_blocks(
                        inner.clone(),
                        to.clone(),
                        to_whom_authority_index,
                        &mut round,
                        batch_own_block_size,
                    )
                    .await?;

                    notified.await;
                }
                // Send an equivocating block to the authority whenever it is created
                Some(ByzantineStrategy::EquivocatingBlocks) => {
                    sending_batch_own_blocks(
                        inner.clone(),
                        to.clone(),
                        to_whom_authority_index,
                        &mut round,
                        batch_own_block_size,
                    )
                    .await?;

                    notified.await;
                }
                // Send a chain of own equivocating blocks to the authority when it is the leader in the next round
                Some(ByzantineStrategy::DelayedEquivocatingBlocks) => {
                    let leaders_next_round = universal_committer.get_leaders(current_round + 1);
                    if leaders_next_round.contains(&to_whom_authority_index) {
                        sending_batch_own_blocks(
                            inner.clone(),
                            to.clone(),
                            to_whom_authority_index,
                            &mut round,
                            batch_own_block_size,
                        )
                        .await?;
                    }
                    notified.await;
                }
                // Send block to the authority whenever a new block is created
                _ => {
                    sending_batch_own_blocks(
                        inner.clone(),
                        to.clone(),
                        to_whom_authority_index,
                        &mut round,
                        batch_own_block_size,
                    )
                        .await?;
                    select! {
                         _sleep =  runtime::sleep(leader_timeout) =>  {}
                        _created_block = notified => {}
                    }


                }
            }
            current_round = inner
                .block_store
                .last_own_block_ref()
                .unwrap_or_default()
                .round();
        }
    }

    async fn disseminate_own_blocks_and_encoded_past_blocks(
        to_whom_authority_index: AuthorityIndex,
        to: mpsc::Sender<NetworkMessage>,
        inner: Arc<NetworkSyncerInner<H, C>>,
        synchronizer_parameters: SynchronizerParameters,
        metrics: Arc<Metrics>,
    ) -> Option<()> {
        let leader_timeout = Duration::from_millis(600);

        loop {
            let notified = inner.notify.notified();
            select! {
                _sleep =  runtime::sleep(leader_timeout) => {
                     let timer = metrics.utilization_timer.utilization_timer("Broadcaster: send blocks");
                    tracing::debug!("Disseminate to {to_whom_authority_index} after timeout");
                    sending_batch_all_blocks(
                inner.clone(),
                to.clone(),
                to_whom_authority_index,
                synchronizer_parameters.clone(),
            )
            .await?;
                    drop(timer);
                }
               _created_block = notified => {
                    let timer = metrics.utilization_timer.utilization_timer("Broadcaster: send blocks");
                    tracing::debug!("Disseminate to {to_whom_authority_index} after creating new block");
                    sending_batch_all_blocks(
                inner.clone(),
                to.clone(),
                to_whom_authority_index,
                synchronizer_parameters.clone(),
            )
            .await?;
                    drop(timer);
                }
            }
        }
    }
}

async fn sending_batch_own_blocks<H, C>(
    inner: Arc<NetworkSyncerInner<H, C>>,
    to: Sender<NetworkMessage>,
    to_whom_authority_index: AuthorityIndex,
    round: &mut RoundNumber,
    batch_size: usize,
) -> Option<()>
where
    C: 'static + CommitObserver,
    H: 'static + BlockHandler,
{
    let own_index = inner.block_store.get_own_authority_index();
    let blocks =
        inner
            .block_store
            .get_own_transmission_blocks(to_whom_authority_index, round.clone(), batch_size);
    for block in blocks.iter() {
        inner
            .block_store
            .update_known_by_authority(block.reference().clone(), to_whom_authority_index);
        *round = max(*round, block.round());
    }
    tracing::debug!("Blocks to be sent from {own_index:?} to {to_whom_authority_index:?} are {blocks:?}");
    to.send(NetworkMessage::Batch(blocks)).await.ok()?;
    Some(())
}


#[allow(unused)]
async fn sending_batch_all_blocks<H, C>(
    inner: Arc<NetworkSyncerInner<H, C>>,
    to: Sender<NetworkMessage>,
    to_whom_authority_index: AuthorityIndex,
    synchronizer_parameters: SynchronizerParameters,
) -> Option<()>
where
    C: 'static + CommitObserver,
    H: 'static + BlockHandler,
{
    let batch_own_block_size = synchronizer_parameters.batch_own_block_size;
    let batch_other_block_size = synchronizer_parameters.batch_other_block_size;
    tracing::debug!("Unknown by {to_whom_authority_index}={:?}", inner.block_store.get_unknown_by_authority(to_whom_authority_index));
    let own_index = inner.block_store.get_own_authority_index();
    let blocks = inner
        .block_store
        .get_unknown_causal_history(to_whom_authority_index, batch_own_block_size, batch_other_block_size);
    for block in &blocks {
        inner
            .block_store
            .update_known_by_authority(block.reference().clone(), to_whom_authority_index);
    }
    tracing::debug!("Blocks to be sent from {own_index:?} to {to_whom_authority_index:?} are {blocks:?}");
    to.send(NetworkMessage::Batch(blocks)).await.ok()?;
    Some(())
}



#[allow(unused)]
async fn sending_past_cone_block<H, C>(
    inner: Arc<NetworkSyncerInner<H, C>>,
    to: Sender<NetworkMessage>,
    to_whom_authority_index: AuthorityIndex,
    synchronizer_parameters: SynchronizerParameters,
    block_reference: BlockReference,
) -> Option<()>
where
    C: 'static + CommitObserver,
    H: 'static + BlockHandler,
{
    let batch_own_block_size = synchronizer_parameters.batch_own_block_size;
    let batch_other_block_size = synchronizer_parameters.batch_other_block_size;
    tracing::debug!("Unknown by {to_whom_authority_index}={:?}", inner.block_store.get_unknown_by_authority(to_whom_authority_index));
    let own_index = inner.block_store.get_own_authority_index();
    let blocks = inner
        .block_store
        .get_unknown_past_cone(to_whom_authority_index, block_reference, batch_own_block_size, batch_other_block_size);
    for block in &blocks {
        inner
            .block_store
            .update_known_by_authority(block.reference().clone(), to_whom_authority_index);
    }
    tracing::debug!("Blocks to be sent from {own_index:?} to {to_whom_authority_index:?} are {blocks:?}");
    to.send(NetworkMessage::Batch(blocks)).await.ok()?;
    Some(())
}


enum BlockFetcherMessage {
    RegisterAuthority(AuthorityIndex, mpsc::Sender<NetworkMessage>),
    RemoveAuthority(AuthorityIndex),
}

pub struct BlockFetcher {
    sender: mpsc::Sender<BlockFetcherMessage>,
    handle: JoinHandle<Option<()>>,
}

impl BlockFetcher {
    pub fn start<B, C>(
        id: AuthorityIndex,
        inner: Arc<NetworkSyncerInner<B, C>>,
        metrics: Arc<Metrics>,
        enable: bool,
    ) -> Self
    where
        B: BlockHandler + 'static,
        C: CommitObserver + 'static,
    {
        let (sender, receiver) = mpsc::channel(100);
        let worker = BlockFetcherWorker::new(id, inner, receiver, metrics, enable);
        let handle = Handle::current().spawn(worker.run());
        Self { sender, handle }
    }

    pub async fn register_authority(
        &self,
        authority: AuthorityIndex,
        sender: mpsc::Sender<NetworkMessage>,
    ) {
        self.sender
            .send(BlockFetcherMessage::RegisterAuthority(authority, sender))
            .await
            .ok();
    }

    pub async fn remove_authority(&self, authority: AuthorityIndex) {
        self.sender
            .send(BlockFetcherMessage::RemoveAuthority(authority))
            .await
            .ok();
    }

    pub async fn shutdown(self) {
        self.handle.abort();
        self.handle.await.ok();
    }
}

struct BlockFetcherWorker<B: BlockHandler, C: CommitObserver> {
    id: AuthorityIndex,
    inner: Arc<NetworkSyncerInner<B, C>>,
    receiver: mpsc::Receiver<BlockFetcherMessage>,
    senders: HashMap<AuthorityIndex, mpsc::Sender<NetworkMessage>>,
    parameters: SynchronizerParameters,
    metrics: Arc<Metrics>,
    /// Hold a timestamp of when blocks were first considered missing.
    missing: HashMap<BlockReference, Duration>,
    enable: bool,
}

impl<B, C> BlockFetcherWorker<B, C>
where
    B: BlockHandler + 'static,
    C: CommitObserver + 'static,
{
    pub fn new(
        id: AuthorityIndex,
        inner: Arc<NetworkSyncerInner<B, C>>,
        receiver: mpsc::Receiver<BlockFetcherMessage>,
        metrics: Arc<Metrics>,
        enable: bool,
    ) -> Self {
        Self {
            id,
            inner,
            receiver,
            senders: Default::default(),
            parameters: Default::default(),
            metrics,
            missing: Default::default(),
            enable,
        }
    }

    async fn run(mut self) -> Option<()> {
        loop {
            tokio::select! {
                _ = sleep(self.parameters.sample_precision) => {},//self.sync_strategy().await,
                message = self.receiver.recv() => {
                    match message {
                        Some(BlockFetcherMessage::RegisterAuthority(authority, sender)) => {
                            self.senders.insert(authority, sender);
                        },
                        Some(BlockFetcherMessage::RemoveAuthority(authority)) => {
                            self.senders.remove(&authority);
                        },
                        None => return None,
                    }
                }
            }
        }
    }

    /// A simple and naive strategy that requests missing blocks from random peers.
    #[allow(unused)]
    async fn sync_strategy(&mut self) {
        if self.enable {
            return;
        }
        let mut to_request = vec![];

        let missing_blocks = self.inner.syncer.get_missing_blocks().await;
        for (authority, missing) in missing_blocks.into_iter().enumerate() {
            self.metrics
                .missing_blocks
                .with_label_values(&[&authority.to_string()])
                .set(missing.len() as i64);

            for reference in missing {
                if authority >= to_request.len() {
                    to_request.resize(authority + 1, vec![]);
                }
                to_request[authority].push(reference);
                self.missing.remove(&reference); // todo - ensure we receive the block

            }
        }
        // TODO: If we are missing many blocks from the same authority
        // (`missing.len() > self.parameters.new_stream_threshold`), it is likely that
        // we have a network partition. We should try to find an other peer from which
        // to (temporarily) sync the blocks from that authority.
        for authority in 0..to_request.len() {
            for chunks in to_request[authority].chunks(net_sync::MAXIMUM_BLOCK_REQUEST) {
                //let Some((peer, permit)) = self.sample_peer(&[self.id]) else {
                //break;
                //};
                //we request the missing block one time from the authority and the second time from a random authority
                let except = [authority as AuthorityIndex, self.id];
                let mut senders = self
                    .senders
                    .iter()
                    .filter(|&(index, _)| !except.contains(index))
                    .collect::<Vec<_>>();

                senders.shuffle(&mut thread_rng());
                let mut up = 1;
                let authority_index = authority as AuthorityIndex;
                if let Some(x) = self.senders.get(&(authority as AuthorityIndex)) {
                    senders.push((&authority_index, x));
                    up += 1;
                    senders.reverse();
                }
                for (peer, sender) in senders {
                    //eprintln!("peer={}", peer);
                    //eprintln!("self.sender = {:?}", self.senders);
                    let Ok(permit) = sender.try_reserve() else {
                        continue;
                    };
                    // Broken logic below
                    let message = NetworkMessage::RequestBlocks(chunks.to_vec()[0]);
                    permit.send(message);
                    self.metrics
                        .block_sync_requests_sent
                        .with_label_values(&[&peer.to_string()])
                        .inc();
                    up -= 1;
                    if up == 0 {
                        break;
                    }
                }
            }
        }
    }
}<|MERGE_RESOLUTION|>--- conflicted
+++ resolved
@@ -21,8 +21,6 @@
     syncer::CommitObserver,
     types::{AuthorityIndex, BlockReference, RoundNumber},
 };
-use crate::committee::{QuorumThreshold, StakeAggregator};
-use crate::consensus::linearizer::CommittedSubDag;
 use crate::metrics::UtilizationTimerVecExt;
 
 // TODO: A central controller will eventually dynamically update these parameters.
@@ -129,8 +127,8 @@
         let own_id = inner.block_store.get_own_authority_index();
         let leader_timeout = Duration::from_secs(1);
         loop {
-            runtime::sleep(leader_timeout);
-            let committed_dags: Vec<(CommittedSubDag, Vec<StakeAggregator<QuorumThreshold>>)> = inner.block_store.read_pending_unavailable();
+            sleep(leader_timeout);
+            let committed_dags= inner.block_store.read_pending_unavailable();
             let mut to_request = Vec::new();
             for commit in &committed_dags {
                 for (i, block) in commit.0.blocks.iter().enumerate() {
@@ -202,24 +200,10 @@
         &mut self,
         peer: AuthorityIndex,
         block_reference: BlockReference,
-<<<<<<< HEAD
-    )  -> Option<()>{
-        let own_index = self.inner.block_store.get_own_authority_index();
-        let batch_own_block_size = self.parameters.batch_own_block_size;
-        let batch_other_block_size =  self.parameters.batch_other_block_size;
-        let blocks = self.inner
-            .block_store
-            .get_unknown_past_cone(peer, block_reference, batch_own_block_size, batch_other_block_size);
-        for block in &blocks {
-            self.inner
-                .block_store
-                .update_known_by_authority(block.reference().clone(), peer);
-=======
     ) {
         if let Some(existing) = self.response_push_blocks.take() {
             existing.abort();
             existing.await.ok();
->>>>>>> 88281c8d
         }
 
         let handle = Handle::current().spawn(Self::response_push_blocks(
