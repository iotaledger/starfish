--- conflicted
+++ resolved
@@ -296,12 +296,6 @@
 
 
     pub fn reconstruct_data_blocks(&mut self, new_blocks_to_reconstruct: HashSet<BlockReference>) {
-<<<<<<< HEAD
-=======
-        let info_length = self.committee.info_length();
-        let parity_length = self.committee.len() - info_length;
->>>>>>> 083ee83f
-
         for block_reference in new_blocks_to_reconstruct {
             let block = self.block_store.get_cached_block(&block_reference);
             let storage_block = self.decoder.decode_shards(&self.committee, &mut self.encoder, block, self.authority);
@@ -349,11 +343,7 @@
         mem::swap(&mut taken, &mut self.pending);
 
         let mut blocks = vec![];
-        //if self.block_store.byzantine_strategy.is_some() && self.last_own_block.len() < self.committee.len() {
-        //    for _j in self.last_own_block.len()..self.committee.len() {
-        //        self.last_own_block.push(self.last_own_block[0].clone());
-        //    }
-       // }
+   
         if let Some(ref strategy) = self.block_store.byzantine_strategy {
             match strategy {
                 //  Equivocating crates equivocating chains of blocks
